--- conflicted
+++ resolved
@@ -210,20 +210,8 @@
     }
 }
 
-<<<<<<< HEAD
-impl Drop for RawDecoder {
-    fn drop(&mut self) {
-        // Drop the user data allocated in `from_reader` functions.
-        let _: Option<Box<Box<dyn Reader>>> = unsafe { std::mem::transmute(self.inner.pUserData) };
-
-        Error::from_c_result(unsafe { sys::ma_decoder_uninit(&mut self.inner) })
-            .expect("failed to uninit decoder");
-    }
-}
-=======
 unsafe impl Send for SyncDecoder {}
 unsafe impl Sync for SyncDecoder {}
->>>>>>> 6cfd3ab5
 
 pub struct Decoder {
     inner: Box<RawDecoder>,
